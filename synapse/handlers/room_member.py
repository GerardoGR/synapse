--- conflicted
+++ resolved
@@ -138,8 +138,7 @@
         defer.returnValue(event)
 
     @defer.inlineCallbacks
-<<<<<<< HEAD
-    def remote_join(self, remote_room_hosts, room_id, user, content):
+    def _remote_join(self, remote_room_hosts, room_id, user, content):
         """Try and join a room that this server is not in
 
         Args:
@@ -153,9 +152,6 @@
         Returns:
             Deferred
         """
-=======
-    def _remote_join(self, remote_room_hosts, room_id, user, content):
->>>>>>> 16469a4f
         if len(remote_room_hosts) == 0:
             raise SynapseError(404, "No known servers")
 
