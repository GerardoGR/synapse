# -*- coding: utf-8 -*-
# Copyright 2014-2016 OpenMarket Ltd
# Copyright 2018 New Vector Ltd.
#
# Licensed under the Apache License, Version 2.0 (the "License");
# you may not use this file except in compliance with the License.
# You may obtain a copy of the License at
#
#     http://www.apache.org/licenses/LICENSE-2.0
#
# Unless required by applicable law or agreed to in writing, software
# distributed under the License is distributed on an "AS IS" BASIS,
# WITHOUT WARRANTIES OR CONDITIONS OF ANY KIND, either express or implied.
# See the License for the specific language governing permissions and
# limitations under the License.

"""Contains exceptions and error codes."""

import logging

from six import iteritems
from six.moves import http_client

from canonicaljson import json

logger = logging.getLogger(__name__)


class Codes(object):
    UNRECOGNIZED = "M_UNRECOGNIZED"
    UNAUTHORIZED = "M_UNAUTHORIZED"
    FORBIDDEN = "M_FORBIDDEN"
    BAD_JSON = "M_BAD_JSON"
    NOT_JSON = "M_NOT_JSON"
    USER_IN_USE = "M_USER_IN_USE"
    ROOM_IN_USE = "M_ROOM_IN_USE"
    BAD_PAGINATION = "M_BAD_PAGINATION"
    BAD_STATE = "M_BAD_STATE"
    UNKNOWN = "M_UNKNOWN"
    NOT_FOUND = "M_NOT_FOUND"
    MISSING_TOKEN = "M_MISSING_TOKEN"
    UNKNOWN_TOKEN = "M_UNKNOWN_TOKEN"
    GUEST_ACCESS_FORBIDDEN = "M_GUEST_ACCESS_FORBIDDEN"
    LIMIT_EXCEEDED = "M_LIMIT_EXCEEDED"
    CAPTCHA_NEEDED = "M_CAPTCHA_NEEDED"
    CAPTCHA_INVALID = "M_CAPTCHA_INVALID"
    MISSING_PARAM = "M_MISSING_PARAM"
    INVALID_PARAM = "M_INVALID_PARAM"
    TOO_LARGE = "M_TOO_LARGE"
    EXCLUSIVE = "M_EXCLUSIVE"
    THREEPID_AUTH_FAILED = "M_THREEPID_AUTH_FAILED"
    THREEPID_IN_USE = "M_THREEPID_IN_USE"
    THREEPID_NOT_FOUND = "M_THREEPID_NOT_FOUND"
    THREEPID_DENIED = "M_THREEPID_DENIED"
    INVALID_USERNAME = "M_INVALID_USERNAME"
    SERVER_NOT_TRUSTED = "M_SERVER_NOT_TRUSTED"
    CONSENT_NOT_GIVEN = "M_CONSENT_NOT_GIVEN"
    CANNOT_LEAVE_SERVER_NOTICE_ROOM = "M_CANNOT_LEAVE_SERVER_NOTICE_ROOM"
    RESOURCE_LIMIT_EXCEED = "M_RESOURCE_LIMIT_EXCEED"
    UNSUPPORTED_ROOM_VERSION = "M_UNSUPPORTED_ROOM_VERSION"
    INCOMPATIBLE_ROOM_VERSION = "M_INCOMPATIBLE_ROOM_VERSION"


class CodeMessageException(RuntimeError):
    """An exception with integer code and message string attributes.

    Attributes:
        code (int): HTTP error code
        msg (str): string describing the error
    """
    def __init__(self, code, msg):
        super(CodeMessageException, self).__init__("%d: %s" % (code, msg))
        self.code = code
        self.msg = msg


class SynapseError(CodeMessageException):
    """A base exception type for matrix errors which have an errcode and error
    message (as well as an HTTP status code).

    Attributes:
        errcode (str): Matrix error code e.g 'M_FORBIDDEN'
    """
    def __init__(self, code, msg, errcode=Codes.UNKNOWN):
        """Constructs a synapse error.

        Args:
            code (int): The integer error code (an HTTP response code)
            msg (str): The human-readable error message.
            errcode (str): The matrix error code e.g 'M_FORBIDDEN'
        """
        super(SynapseError, self).__init__(code, msg)
        self.errcode = errcode

    def error_dict(self):
        return cs_error(
            self.msg,
            self.errcode,
        )


class ProxiedRequestError(SynapseError):
    """An error from a general matrix endpoint, eg. from a proxied Matrix API call.

    Attributes:
        errcode (str): Matrix error code e.g 'M_FORBIDDEN'
    """
    def __init__(self, code, msg, errcode=Codes.UNKNOWN, additional_fields=None):
        super(ProxiedRequestError, self).__init__(
            code, msg, errcode
        )
        if additional_fields is None:
            self._additional_fields = {}
        else:
            self._additional_fields = dict(additional_fields)

    def error_dict(self):
        return cs_error(
            self.msg,
            self.errcode,
            **self._additional_fields
        )


class ConsentNotGivenError(SynapseError):
    """The error returned to the client when the user has not consented to the
    privacy policy.
    """
    def __init__(self, msg, consent_uri):
        """Constructs a ConsentNotGivenError

        Args:
            msg (str): The human-readable error message
            consent_url (str): The URL where the user can give their consent
        """
        super(ConsentNotGivenError, self).__init__(
            code=http_client.FORBIDDEN,
            msg=msg,
            errcode=Codes.CONSENT_NOT_GIVEN
        )
        self._consent_uri = consent_uri

    def error_dict(self):
        return cs_error(
            self.msg,
            self.errcode,
            consent_uri=self._consent_uri
        )


class RegistrationError(SynapseError):
    """An error raised when a registration event fails."""
    pass


class FederationDeniedError(SynapseError):
    """An error raised when the server tries to federate with a server which
    is not on its federation whitelist.

    Attributes:
        destination (str): The destination which has been denied
    """

    def __init__(self, destination):
        """Raised by federation client or server to indicate that we are
        are deliberately not attempting to contact a given server because it is
        not on our federation whitelist.

        Args:
            destination (str): the domain in question
        """

        self.destination = destination

        super(FederationDeniedError, self).__init__(
            code=403,
            msg="Federation denied with %s." % (self.destination,),
            errcode=Codes.FORBIDDEN,
        )


class InteractiveAuthIncompleteError(Exception):
    """An error raised when UI auth is not yet complete

    (This indicates we should return a 401 with 'result' as the body)

    Attributes:
        result (dict): the server response to the request, which should be
            passed back to the client
    """
    def __init__(self, result):
        super(InteractiveAuthIncompleteError, self).__init__(
            "Interactive auth not yet complete",
        )
        self.result = result


class UnrecognizedRequestError(SynapseError):
    """An error indicating we don't understand the request you're trying to make"""
    def __init__(self, *args, **kwargs):
        if "errcode" not in kwargs:
            kwargs["errcode"] = Codes.UNRECOGNIZED
        message = None
        if len(args) == 0:
            message = "Unrecognized request"
        else:
            message = args[0]
        super(UnrecognizedRequestError, self).__init__(
            400,
            message,
            **kwargs
        )


class NotFoundError(SynapseError):
    """An error indicating we can't find the thing you asked for"""
    def __init__(self, msg="Not found", errcode=Codes.NOT_FOUND):
        super(NotFoundError, self).__init__(
            404,
            msg,
            errcode=errcode
        )


class AuthError(SynapseError):
    """An error raised when there was a problem authorising an event."""
<<<<<<< HEAD
    def __init__(self, *args, **kwargs):
        if "errcode" not in kwargs:
            kwargs["errcode"] = Codes.FORBIDDEN
        self.admin_email = kwargs.get('admin_email')
        self.msg = kwargs.get('msg')
        self.errcode = kwargs.get('errcode')
        super(AuthError, self).__init__(*args, errcode=kwargs["errcode"])
=======
    def __init__(self, code, msg, errcode=Codes.FORBIDDEN, admin_uri=None):
        self.admin_uri = admin_uri
        super(AuthError, self).__init__(code, msg, errcode=errcode)
>>>>>>> dc56c47d

    def error_dict(self):
        return cs_error(
            self.msg,
            self.errcode,
<<<<<<< HEAD
            admin_email=self.admin_email,
=======
            admin_uri=self.admin_uri,
>>>>>>> dc56c47d
        )


class EventSizeError(SynapseError):
    """An error raised when an event is too big."""

    def __init__(self, *args, **kwargs):
        if "errcode" not in kwargs:
            kwargs["errcode"] = Codes.TOO_LARGE
        super(EventSizeError, self).__init__(413, *args, **kwargs)


class EventStreamError(SynapseError):
    """An error raised when there a problem with the event stream."""
    def __init__(self, *args, **kwargs):
        if "errcode" not in kwargs:
            kwargs["errcode"] = Codes.BAD_PAGINATION
        super(EventStreamError, self).__init__(*args, **kwargs)


class LoginError(SynapseError):
    """An error raised when there was a problem logging in."""
    pass


class StoreError(SynapseError):
    """An error raised when there was a problem storing some data."""
    pass


class InvalidCaptchaError(SynapseError):
    def __init__(self, code=400, msg="Invalid captcha.", error_url=None,
                 errcode=Codes.CAPTCHA_INVALID):
        super(InvalidCaptchaError, self).__init__(code, msg, errcode)
        self.error_url = error_url

    def error_dict(self):
        return cs_error(
            self.msg,
            self.errcode,
            error_url=self.error_url,
        )


class LimitExceededError(SynapseError):
    """A client has sent too many requests and is being throttled.
    """
    def __init__(self, code=429, msg="Too Many Requests", retry_after_ms=None,
                 errcode=Codes.LIMIT_EXCEEDED):
        super(LimitExceededError, self).__init__(code, msg, errcode)
        self.retry_after_ms = retry_after_ms

    def error_dict(self):
        return cs_error(
            self.msg,
            self.errcode,
            retry_after_ms=self.retry_after_ms,
        )


class IncompatibleRoomVersionError(SynapseError):
    """A server is trying to join a room whose version it does not support."""

    def __init__(self, room_version):
        super(IncompatibleRoomVersionError, self).__init__(
            code=400,
            msg="Your homeserver does not support the features required to "
                "join this room",
            errcode=Codes.INCOMPATIBLE_ROOM_VERSION,
        )

        self._room_version = room_version

    def error_dict(self):
        return cs_error(
            self.msg,
            self.errcode,
            room_version=self._room_version,
        )


def cs_error(msg, code=Codes.UNKNOWN, **kwargs):
    """ Utility method for constructing an error response for client-server
    interactions.

    Args:
        msg (str): The error message.
        code (str): The error code.
        kwargs : Additional keys to add to the response.
    Returns:
        A dict representing the error response JSON.
    """
    err = {"error": msg, "errcode": code}
    for key, value in iteritems(kwargs):
        err[key] = value
    return err


class FederationError(RuntimeError):
    """  This class is used to inform remote home servers about erroneous
    PDUs they sent us.

    FATAL: The remote server could not interpret the source event.
        (e.g., it was missing a required field)
    ERROR: The remote server interpreted the event, but it failed some other
        check (e.g. auth)
    WARN: The remote server accepted the event, but believes some part of it
        is wrong (e.g., it referred to an invalid event)
    """

    def __init__(self, level, code, reason, affected, source=None):
        if level not in ["FATAL", "ERROR", "WARN"]:
            raise ValueError("Level is not valid: %s" % (level,))
        self.level = level
        self.code = code
        self.reason = reason
        self.affected = affected
        self.source = source

        msg = "%s %s: %s" % (level, code, reason,)
        super(FederationError, self).__init__(msg)

    def get_dict(self):
        return {
            "level": self.level,
            "code": self.code,
            "reason": self.reason,
            "affected": self.affected,
            "source": self.source if self.source else self.affected,
        }


class HttpResponseException(CodeMessageException):
    """
    Represents an HTTP-level failure of an outbound request

    Attributes:
        response (bytes): body of response
    """
    def __init__(self, code, msg, response):
        """

        Args:
            code (int): HTTP status code
            msg (str): reason phrase from HTTP response status line
            response (bytes): body of response
        """
        super(HttpResponseException, self).__init__(code, msg)
        self.response = response

    def to_synapse_error(self):
        """Make a SynapseError based on an HTTPResponseException

        This is useful when a proxied request has failed, and we need to
        decide how to map the failure onto a matrix error to send back to the
        client.

        An attempt is made to parse the body of the http response as a matrix
        error. If that succeeds, the errcode and error message from the body
        are used as the errcode and error message in the new synapse error.

        Otherwise, the errcode is set to M_UNKNOWN, and the error message is
        set to the reason code from the HTTP response.

        Returns:
            SynapseError:
        """
        # try to parse the body as json, to get better errcode/msg, but
        # default to M_UNKNOWN with the HTTP status as the error text
        try:
            j = json.loads(self.response)
        except ValueError:
            j = {}

        if not isinstance(j, dict):
            j = {}

        errcode = j.pop('errcode', Codes.UNKNOWN)
        errmsg = j.pop('error', self.msg)

        return ProxiedRequestError(self.code, errmsg, errcode, j)<|MERGE_RESOLUTION|>--- conflicted
+++ resolved
@@ -224,29 +224,15 @@
 
 class AuthError(SynapseError):
     """An error raised when there was a problem authorising an event."""
-<<<<<<< HEAD
-    def __init__(self, *args, **kwargs):
-        if "errcode" not in kwargs:
-            kwargs["errcode"] = Codes.FORBIDDEN
-        self.admin_email = kwargs.get('admin_email')
-        self.msg = kwargs.get('msg')
-        self.errcode = kwargs.get('errcode')
-        super(AuthError, self).__init__(*args, errcode=kwargs["errcode"])
-=======
     def __init__(self, code, msg, errcode=Codes.FORBIDDEN, admin_uri=None):
         self.admin_uri = admin_uri
         super(AuthError, self).__init__(code, msg, errcode=errcode)
->>>>>>> dc56c47d
-
-    def error_dict(self):
-        return cs_error(
-            self.msg,
-            self.errcode,
-<<<<<<< HEAD
-            admin_email=self.admin_email,
-=======
+
+    def error_dict(self):
+        return cs_error(
+            self.msg,
+            self.errcode,
             admin_uri=self.admin_uri,
->>>>>>> dc56c47d
         )
 
 
