--- conflicted
+++ resolved
@@ -38,11 +38,12 @@
 
 @defer.inlineCallbacks
 def _get_rules(room_id, user_ids, store):
-<<<<<<< HEAD
     with log_duration("bulk_get_push_rules"):
         rules_by_user = yield store.bulk_get_push_rules(user_ids)
     with log_duration("bulk_get_push_rules_enabled"):
         rules_enabled_by_user = yield store.bulk_get_push_rules_enabled(user_ids)
+
+    rules_by_user = {k: v for k, v in rules_by_user.items() if v is not None}
 
     with log_duration("list_with_base_rules"):
         rules_by_user = {
@@ -52,44 +53,18 @@
             ])
             for uid in user_ids
         }
-=======
-    rules_by_user = yield store.bulk_get_push_rules(user_ids)
-    rules_enabled_by_user = yield store.bulk_get_push_rules_enabled(user_ids)
-
-    rules_by_user = {k: v for k, v in rules_by_user.items() if v is not None}
-
-    rules_by_user = {
-        uid: list_with_base_rules([
-            decode_rule_json(rule_list)
-            for rule_list in rules_by_user.get(uid, [])
-        ])
-        for uid in user_ids
-    }
->>>>>>> e5b0bbcd
 
     # We apply the rules-enabled map here: bulk_get_push_rules doesn't
     # fetch disabled rules, but this won't account for any server default
     # rules the user has disabled, so we need to do this too.
-<<<<<<< HEAD
     with log_duration("apply_the_rules_enabled"):
         for uid in user_ids:
-            if uid not in rules_enabled_by_user:
-                continue
-
-            user_enabled_map = rules_enabled_by_user[uid]
+            user_enabled_map = rules_enabled_by_user.get(uid)
+            if not user_enabled_map:
+                continue
 
             for i, rule in enumerate(rules_by_user[uid]):
                 rule_id = rule['rule_id']
-=======
-    for uid in user_ids:
-        user_enabled_map = rules_enabled_by_user.get(uid)
-        if not user_enabled_map:
-            continue
-
-        for i, rule in enumerate(rules_by_user[uid]):
-            rule_id = rule['rule_id']
->>>>>>> e5b0bbcd
-
                 if rule_id in user_enabled_map:
                     if rule.get('enabled', True) != bool(user_enabled_map[rule_id]):
                         # Rules are cached across users.
