# -*- coding: utf-8 -*-
# Copyright 2015, 2016 OpenMarket Ltd
#
# Licensed under the Apache License, Version 2.0 (the "License");
# you may not use this file except in compliance with the License.
# You may obtain a copy of the License at
#
#     http://www.apache.org/licenses/LICENSE-2.0
#
# Unless required by applicable law or agreed to in writing, software
# distributed under the License is distributed on an "AS IS" BASIS,
# WITHOUT WARRANTIES OR CONDITIONS OF ANY KIND, either express or implied.
# See the License for the specific language governing permissions and
# limitations under the License.

import functools
import gc
import logging
import os
import platform
import threading
import time

import six

import attr
from prometheus_client import Counter, Gauge, Histogram
from prometheus_client.core import REGISTRY, GaugeMetricFamily, HistogramMetricFamily

from twisted.internet import reactor

from synapse.metrics._exposition import (
    MetricsResource,
    generate_latest,
    start_http_server,
)

logger = logging.getLogger(__name__)

METRICS_PREFIX = "/_synapse/metrics"

running_on_pypy = platform.python_implementation() == "PyPy"
all_metrics = []
all_collectors = []
all_gauges = {}

HAVE_PROC_SELF_STAT = os.path.exists("/proc/self/stat")


class RegistryProxy(object):
    @staticmethod
    def collect():
        for metric in REGISTRY.collect():
            if not metric.name.startswith("__"):
                yield metric


@attr.s(hash=True)
class LaterGauge(object):

    name = attr.ib()
    desc = attr.ib()
    labels = attr.ib(hash=False)
    caller = attr.ib()

    def collect(self):

        g = GaugeMetricFamily(self.name, self.desc, labels=self.labels)

        try:
            calls = self.caller()
        except Exception:
            logger.exception("Exception running callback for LaterGauge(%s)", self.name)
            yield g
            return

        if isinstance(calls, dict):
            for k, v in six.iteritems(calls):
                g.add_metric(k, v)
        else:
            g.add_metric([], calls)

        yield g

    def __attrs_post_init__(self):
        self._register()

    def _register(self):
        if self.name in all_gauges.keys():
            logger.warning("%s already registered, reregistering" % (self.name,))
            REGISTRY.unregister(all_gauges.pop(self.name))

        REGISTRY.register(self)
        all_gauges[self.name] = self


class InFlightGauge(object):
    """Tracks number of things (e.g. requests, Measure blocks, etc) in flight
    at any given time.

    Each InFlightGauge will create a metric called `<name>_total` that counts
    the number of in flight blocks, as well as a metrics for each item in the
    given `sub_metrics` as `<name>_<sub_metric>` which will get updated by the
    callbacks.

    Args:
        name (str)
        desc (str)
        labels (list[str])
        sub_metrics (list[str]): A list of sub metrics that the callbacks
            will update.
    """

    def __init__(self, name, desc, labels, sub_metrics):
        self.name = name
        self.desc = desc
        self.labels = labels
        self.sub_metrics = sub_metrics

        # Create a class which have the sub_metrics values as attributes, which
        # default to 0 on initialization. Used to pass to registered callbacks.
        self._metrics_class = attr.make_class(
            "_MetricsEntry", attrs={x: attr.ib(0) for x in sub_metrics}, slots=True
        )

        # Counts number of in flight blocks for a given set of label values
        self._registrations = {}

        # Protects access to _registrations
        self._lock = threading.Lock()

        self._register_with_collector()

    def register(self, key, callback):
        """Registers that we've entered a new block with labels `key`.

        `callback` gets called each time the metrics are collected. The same
        value must also be given to `unregister`.

        `callback` gets called with an object that has an attribute per
        sub_metric, which should be updated with the necessary values. Note that
        the metrics object is shared between all callbacks registered with the
        same key.

        Note that `callback` may be called on a separate thread.
        """
        with self._lock:
            self._registrations.setdefault(key, set()).add(callback)

    def unregister(self, key, callback):
        """Registers that we've exited a block with labels `key`.
        """

        with self._lock:
            self._registrations.setdefault(key, set()).discard(callback)

    def collect(self):
        """Called by prometheus client when it reads metrics.

        Note: may be called by a separate thread.
        """
<<<<<<< HEAD
        in_flight = GaugeMetricFamily(self.name, self.desc, labels=self.labels)
=======
        in_flight = GaugeMetricFamily(
            self.name + "_total", self.desc, labels=self.labels
        )
>>>>>>> 122af1a3

        metrics_by_key = {}

        # We copy so that we don't mutate the list while iterating
        with self._lock:
            keys = list(self._registrations)

        for key in keys:
            with self._lock:
                callbacks = set(self._registrations[key])

            in_flight.add_metric(key, len(callbacks))

            metrics = self._metrics_class()
            metrics_by_key[key] = metrics
            for callback in callbacks:
                callback(metrics)

        yield in_flight

        for name in self.sub_metrics:
            gauge = GaugeMetricFamily(
                "_".join([self.name, name]), "", labels=self.labels
            )
            for key, metrics in six.iteritems(metrics_by_key):
                gauge.add_metric(key, getattr(metrics, name))
            yield gauge

    def _register_with_collector(self):
        if self.name in all_gauges.keys():
            logger.warning("%s already registered, reregistering" % (self.name,))
            REGISTRY.unregister(all_gauges.pop(self.name))

        REGISTRY.register(self)
        all_gauges[self.name] = self


@attr.s(hash=True)
class BucketCollector(object):
    """
    Like a Histogram, but allows buckets to be point-in-time instead of
    incrementally added to.

    Args:
        name (str): Base name of metric to be exported to Prometheus.
        data_collector (callable -> dict): A synchronous callable that
            returns a dict mapping bucket to number of items in the
            bucket. If these buckets are not the same as the buckets
            given to this class, they will be remapped into them.
        buckets (list[float]): List of floats/ints of the buckets to
            give to Prometheus. +Inf is ignored, if given.

    """

    name = attr.ib()
    data_collector = attr.ib()
    buckets = attr.ib()

    def collect(self):

        # Fetch the data -- this must be synchronous!
        data = self.data_collector()

        buckets = {}

        res = []
        for x in data.keys():
            for i, bound in enumerate(self.buckets):
                if x <= bound:
                    buckets[bound] = buckets.get(bound, 0) + data[x]

        for i in self.buckets:
            res.append([str(i), buckets.get(i, 0)])

        res.append(["+Inf", sum(data.values())])

        metric = HistogramMetricFamily(
            self.name, "", buckets=res, sum_value=sum([x * y for x, y in data.items()])
        )
        yield metric

    def __attrs_post_init__(self):
        self.buckets = [float(x) for x in self.buckets if x != "+Inf"]
        if self.buckets != sorted(self.buckets):
            raise ValueError("Buckets not sorted")

        self.buckets = tuple(self.buckets)

        if self.name in all_gauges.keys():
            logger.warning("%s already registered, reregistering" % (self.name,))
            REGISTRY.unregister(all_gauges.pop(self.name))

        REGISTRY.register(self)
        all_gauges[self.name] = self


#
# Detailed CPU metrics
#


class CPUMetrics(object):
    def __init__(self):
        ticks_per_sec = 100
        try:
            # Try and get the system config
            ticks_per_sec = os.sysconf("SC_CLK_TCK")
        except (ValueError, TypeError, AttributeError):
            pass

        self.ticks_per_sec = ticks_per_sec

    def collect(self):
        if not HAVE_PROC_SELF_STAT:
            return

        with open("/proc/self/stat") as s:
            line = s.read()
            raw_stats = line.split(") ", 1)[1].split(" ")

            user = GaugeMetricFamily("process_cpu_user_seconds_total", "")
            user.add_metric([], float(raw_stats[11]) / self.ticks_per_sec)
            yield user

            sys = GaugeMetricFamily("process_cpu_system_seconds_total", "")
            sys.add_metric([], float(raw_stats[12]) / self.ticks_per_sec)
            yield sys


REGISTRY.register(CPUMetrics())

#
# Python GC metrics
#

gc_unreachable = Gauge("python_gc_unreachable_total", "Unreachable GC objects", ["gen"])
gc_time = Histogram(
    "python_gc_time",
    "Time taken to GC (sec)",
    ["gen"],
    buckets=[
        0.0025,
        0.005,
        0.01,
        0.025,
        0.05,
        0.10,
        0.25,
        0.50,
        1.00,
        2.50,
        5.00,
        7.50,
        15.00,
        30.00,
        45.00,
        60.00,
    ],
)


class GCCounts(object):
    def collect(self):
        cm = GaugeMetricFamily("python_gc_counts", "GC object counts", labels=["gen"])
        for n, m in enumerate(gc.get_count()):
            cm.add_metric([str(n)], m)

        yield cm


if not running_on_pypy:
    REGISTRY.register(GCCounts())

#
# Twisted reactor metrics
#

tick_time = Histogram(
    "python_twisted_reactor_tick_time",
    "Tick time of the Twisted reactor (sec)",
    buckets=[0.001, 0.002, 0.005, 0.01, 0.025, 0.05, 0.1, 0.2, 0.5, 1, 2, 5],
)
pending_calls_metric = Histogram(
    "python_twisted_reactor_pending_calls",
    "Pending calls",
    buckets=[1, 2, 5, 10, 25, 50, 100, 250, 500, 1000],
)

#
# Federation Metrics
#

sent_transactions_counter = Counter("synapse_federation_client_sent_transactions", "")

events_processed_counter = Counter("synapse_federation_client_events_processed", "")

event_processing_loop_counter = Counter(
    "synapse_event_processing_loop_count", "Event processing loop iterations", ["name"]
)

event_processing_loop_room_count = Counter(
    "synapse_event_processing_loop_room_count",
    "Rooms seen per event processing loop iteration",
    ["name"],
)


# Used to track where various components have processed in the event stream,
# e.g. federation sending, appservice sending, etc.
event_processing_positions = Gauge("synapse_event_processing_positions", "", ["name"])

# Used to track the current max events stream position
event_persisted_position = Gauge("synapse_event_persisted_position", "")

# Used to track the received_ts of the last event processed by various
# components
event_processing_last_ts = Gauge("synapse_event_processing_last_ts", "", ["name"])

# Used to track the lag processing events. This is the time difference
# between the last processed event's received_ts and the time it was
# finished being processed.
event_processing_lag = Gauge("synapse_event_processing_lag", "", ["name"])

last_ticked = time.time()


class ReactorLastSeenMetric(object):
    def collect(self):
        cm = GaugeMetricFamily(
            "python_twisted_reactor_last_seen",
            "Seconds since the Twisted reactor was last seen",
        )
        cm.add_metric([], time.time() - last_ticked)
        yield cm


REGISTRY.register(ReactorLastSeenMetric())


def runUntilCurrentTimer(func):
    @functools.wraps(func)
    def f(*args, **kwargs):
        now = reactor.seconds()
        num_pending = 0

        # _newTimedCalls is one long list of *all* pending calls. Below loop
        # is based off of impl of reactor.runUntilCurrent
        for delayed_call in reactor._newTimedCalls:
            if delayed_call.time > now:
                break

            if delayed_call.delayed_time > 0:
                continue

            num_pending += 1

        num_pending += len(reactor.threadCallQueue)
        start = time.time()
        ret = func(*args, **kwargs)
        end = time.time()

        # record the amount of wallclock time spent running pending calls.
        # This is a proxy for the actual amount of time between reactor polls,
        # since about 25% of time is actually spent running things triggered by
        # I/O events, but that is harder to capture without rewriting half the
        # reactor.
        tick_time.observe(end - start)
        pending_calls_metric.observe(num_pending)

        # Update the time we last ticked, for the metric to test whether
        # Synapse's reactor has frozen
        global last_ticked
        last_ticked = end

        if running_on_pypy:
            return ret

        # Check if we need to do a manual GC (since its been disabled), and do
        # one if necessary.
        threshold = gc.get_threshold()
        counts = gc.get_count()
        for i in (2, 1, 0):
            if threshold[i] < counts[i]:
                if i == 0:
                    logger.debug("Collecting gc %d", i)
                else:
                    logger.info("Collecting gc %d", i)

                start = time.time()
                unreachable = gc.collect(i)
                end = time.time()

                gc_time.labels(i).observe(end - start)
                gc_unreachable.labels(i).set(unreachable)

        return ret

    return f


try:
    # Ensure the reactor has all the attributes we expect
    reactor.runUntilCurrent
    reactor._newTimedCalls
    reactor.threadCallQueue

    # runUntilCurrent is called when we have pending calls. It is called once
    # per iteratation after fd polling.
    reactor.runUntilCurrent = runUntilCurrentTimer(reactor.runUntilCurrent)

    # We manually run the GC each reactor tick so that we can get some metrics
    # about time spent doing GC,
    if not running_on_pypy:
        gc.disable()
except AttributeError:
    pass

__all__ = [
    "MetricsResource",
    "generate_latest",
    "start_http_server",
    "LaterGauge",
    "InFlightGauge",
    "BucketCollector",
]<|MERGE_RESOLUTION|>--- conflicted
+++ resolved
@@ -159,13 +159,9 @@
 
         Note: may be called by a separate thread.
         """
-<<<<<<< HEAD
-        in_flight = GaugeMetricFamily(self.name, self.desc, labels=self.labels)
-=======
         in_flight = GaugeMetricFamily(
             self.name + "_total", self.desc, labels=self.labels
         )
->>>>>>> 122af1a3
 
         metrics_by_key = {}
 
