--- conflicted
+++ resolved
@@ -332,17 +332,11 @@
             no_route_to_host = attr.ib(default=False, type=bool)
             refused_connection = attr.ib(default=False, type=bool)
             cannot_assign_address = attr.ib(default=False, type=bool)
-<<<<<<< HEAD
-            timeout_amount = attr.ib(default=60, type=int)
-            on_timeout = attr.ib(default=False, type=bool)
-            invalid_tls = attr.ib(default=True, type=bool)
-=======
             invalid_tls = attr.ib(default=False, type=bool)
             timeout_amount = attr.ib(
                 default="60s", converter=self.parse_duration, type=int
             )
             on_timeout = attr.ib(default=False, type=bool)
->>>>>>> 1391f612
 
         federation_backoff_settings = config.get("federation_backoff", {})
 
